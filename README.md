# remote-browser-tool

Remote Browser Tool orchestrates a large language model (LLM) together with a real browser. The agent can operate the browser automatically, hand control over to a human via VNC when needed, store selective memory between steps, and notify users about its progress.

## Features

- **Pluggable architecture** – swap the LLM provider, notification channel, or browser backend by implementing simple interfaces.
- **Playwright-powered browser** – launches Chromium with optional persistent profiles and exposes it via VNC (Xvfb + x11vnc) for manual intervention.
- **Structured LLM directives** – LLM responses are parsed into typed directives (`continue`, `wait`, `wait_for_user`, `finished`, `failed`) with rich browser actions.
- **User interaction portal** – lightweight HTTP page with a “Finished” button ensures the agent only resumes after manual tasks are completed.
- **Notification pipeline** – send events to the console (default) or extend with custom channels.
- **Memory management** – configurable rolling memory store keeps the most relevant notes for the LLM context.
- **Docker-ready** – build a container image with all system dependencies, including Playwright browsers and VNC tooling.

## Installation

```bash
pip install -e .[dev]
playwright install chromium
```

You may need `x11vnc` and `Xvfb` installed locally to expose the browser via VNC when running outside Docker.

## Quick start

Run a task directly from the command line:

```bash
remote-browser-tool run \
  --task "Research latest product updates" \
  --goal "Summarize findings in less than 200 words" \
  --llm-provider openai \
  --model gpt-4-turbo \
  --api-key $OPENAI_API_KEY \
  --enable-vnc --portal-port 8765
```

When the agent requests manual help, the console notifier prints connection details and the portal URL. Connect to the VNC endpoint (default `localhost:590X`) to control the browser and mark the step finished from the portal web page.

### YAML configuration

Create a configuration file to avoid lengthy command arguments:

```yaml
# task.yaml
task:
  description: "Book a train ticket from Paris to Berlin"
  goal: "Ticket purchased with confirmation number"
llm:
  provider: openai
  model: gpt-4o
browser:
  headless: false
  enable_vnc: true
portal:
  host: 0.0.0.0
  port: 8765
notifications:
  channel: console
memory_max_entries: 40
```

Run with:

```bash
remote-browser-tool run --config task.yaml
```

<<<<<<< HEAD
### Environment files and variables

The application also reads defaults from environment variables using the prefix
`REMOTE_BROWSER_TOOL_`. Copy `.env.example` to `.env` and adjust the values to
define reusable defaults:

```bash
cp .env.example .env
remote-browser-tool run --env-file .env
```

Any variables defined in the `.env` file are merged with values from YAML
configuration files or command line overrides. All nested fields use double
underscores (for example `REMOTE_BROWSER_TOOL_LLM__API_KEY`).

When running inside Docker, mount the `.env` file into `/app/.env` to keep the
same defaults for every container instance:

```bash
docker run --rm -it \
  --env-file .env \
  -v $(pwd)/.env:/app/.env:ro \
  remote-browser-tool \
  --help
```

The `--env-file` flag on the CLI is optional when the `.env` file resides in the
current working directory.

=======
>>>>>>> 4cc9dfca
### Docker usage

Build the image:

```bash
docker build -t remote-browser-tool .
```

<<<<<<< HEAD
Run a container for a single task, forwarding the portal and VNC ports:

```bash
docker run --rm -it \
  --env-file .env \
  -v $(pwd)/task.yaml:/app/task.yaml:ro \
  -v $(pwd)/.env:/app/.env:ro \
  -p 8765:8765 -p 5900:5900 \
  remote-browser-tool \
  run --config /app/task.yaml
=======
Run a container, forwarding the portal and VNC ports:

```bash
docker run --rm -it \
  -e OPENAI_API_KEY=$OPENAI_API_KEY \
  -p 8765:8765 -p 5900:5900 \
  remote-browser-tool run --config /app/task.yaml
>>>>>>> 4cc9dfca
```

Mount a host directory with configuration or browser profiles as needed (e.g. `-v $(pwd)/data:/app/data`).

<<<<<<< HEAD
To keep a long-lived container with persistent environment variables, launch it
with an idle command and execute tasks when required:

```bash
docker run -d --name remote-browser-tool \
  --env-file .env \
  -v $(pwd)/.env:/app/.env:ro \
  -p 8765:8765 -p 5900:5900 \
  --entrypoint python \
  remote-browser-tool \
  -c "import time; time.sleep(10**12)"

docker exec -it remote-browser-tool remote-browser-tool run --config /app/task.yaml
```

The second command reuses the environment from the running container, so tasks
can be executed repeatedly without restarting the image.

=======
>>>>>>> 4cc9dfca
## Extending the tool

Implement custom providers by subclassing the relevant base classes:

- `remote_browser_tool.llm.base.LLMClient` for new LLM backends.
- `remote_browser_tool.browser.base.BrowserSession` for different browsers or remote drivers.
- `remote_browser_tool.notifications.base.Notifier` for email, messaging apps, etc.
- `remote_browser_tool.user_portal.base.UserInteractionPortal` for bespoke manual-intervention flows.

Register your implementations in `remote_browser_tool.factory` or replace the factory entirely when wiring your application.

## Development

Run the automated tests:

```bash
pytest
```

Format and lint the code with Ruff:

```bash
ruff check .
```
<|MERGE_RESOLUTION|>--- conflicted
+++ resolved
@@ -66,7 +66,6 @@
 remote-browser-tool run --config task.yaml
 ```
 
-<<<<<<< HEAD
 ### Environment files and variables
 
 The application also reads defaults from environment variables using the prefix
@@ -96,8 +95,6 @@
 The `--env-file` flag on the CLI is optional when the `.env` file resides in the
 current working directory.
 
-=======
->>>>>>> 4cc9dfca
 ### Docker usage
 
 Build the image:
@@ -106,7 +103,6 @@
 docker build -t remote-browser-tool .
 ```
 
-<<<<<<< HEAD
 Run a container for a single task, forwarding the portal and VNC ports:
 
 ```bash
@@ -117,20 +113,10 @@
   -p 8765:8765 -p 5900:5900 \
   remote-browser-tool \
   run --config /app/task.yaml
-=======
-Run a container, forwarding the portal and VNC ports:
-
-```bash
-docker run --rm -it \
-  -e OPENAI_API_KEY=$OPENAI_API_KEY \
-  -p 8765:8765 -p 5900:5900 \
-  remote-browser-tool run --config /app/task.yaml
->>>>>>> 4cc9dfca
-```
+  
 
 Mount a host directory with configuration or browser profiles as needed (e.g. `-v $(pwd)/data:/app/data`).
 
-<<<<<<< HEAD
 To keep a long-lived container with persistent environment variables, launch it
 with an idle command and execute tasks when required:
 
@@ -149,8 +135,6 @@
 The second command reuses the environment from the running container, so tasks
 can be executed repeatedly without restarting the image.
 
-=======
->>>>>>> 4cc9dfca
 ## Extending the tool
 
 Implement custom providers by subclassing the relevant base classes:
